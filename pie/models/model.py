
import torch
import torch.nn as nn
import torch.nn.functional as F

from pie import torch_utils, initialization

from .embedding import RNNEmbedding, CNNEmbedding, EmbeddingMixer, EmbeddingConcat
from .decoder import AttentionalDecoder, LinearDecoder, CRFDecoder
from .encoder import RNNEncoder
from .base_model import BaseModel


def get_context(outs, wemb, wlen, context_type):
    if context_type.lower() == 'sentence':
        return torch_utils.flatten_padded_batch(outs, wlen)
    elif context_type.lower() == 'word':
        return torch_utils.flatten_padded_batch(wemb, wlen)
    elif context_type.lower() == 'both':
        outs = torch_utils.flatten_padded_batch(outs, wlen)
        wemb = torch_utils.flatten_padded_batch(wemb, wlen)
        return torch.cat([outs, wemb], -1)
    else:
        return None


def get_conds(conds, flatten=False):
    if flatten:
        return {c: torch_utils.flatten_padded_batch(t, tlen)
                for c, (t, tlen) in conds.items()}
    else:
        return {c: t for c, (t, _) in conds.items()}


class SimpleModel(BaseModel):
    """
    Parameters
    ==========
    label_encoder : MultiLabelEncoder
    tasks : settings.tasks
    wemb_dim : int, embedding dimension for word-level embedding layer
    cemb_dim : int, embedding dimension for char-level embedding layer
    hidden_size : int, hidden_size for all hidden layers
    dropout : float
    merge_type : str, one of "concat", "mixer", method to merge word-level and
        char-level embeddings
    cemb_type : str, one of "RNN", "CNN", layer to use for char-level embeddings
    """
    def __init__(self, label_encoder, tasks, wemb_dim, cemb_dim, hidden_size, num_layers,
                 cell='LSTM', init_rnn='xavier_uniform',
                 # dropout
                 dropout=0.0, word_dropout=0.0,
                 # word embeddings
                 merge_type='concat', cemb_type='RNN', cemb_layers=1,
<<<<<<< HEAD
                 custom_cemb_cell=False, scorer='general',
                 # lm joint loss
                 include_lm=True, lm_shared_softmax=True,
                 # decoder
                 linear_layers=1,
=======
                 custom_cemb_cell=False,
                 # lm joint loss
                 include_lm=True, lm_shared_softmax=True,
                 # decoder
                 scorer='general', linear_layers=1, cond_emb_dim=64, cond_out_dim=64,
>>>>>>> c47c2a01
                 # kwargs
                 **kwargs):
        # args
        self.wemb_dim = wemb_dim
        self.cemb_dim = cemb_dim
        self.hidden_size = hidden_size
        self.num_layers = num_layers
        # kwargs
        self.cell = cell
        self.dropout = dropout
        self.word_dropout = word_dropout
        self.merge_type = merge_type
        self.cemb_type = cemb_type
        self.cemb_layers = cemb_layers
        self.custom_cemb_cell = custom_cemb_cell
        self.include_lm = include_lm
        self.lm_shared_softmax = lm_shared_softmax
        self.scorer = scorer
        self.linear_layers = linear_layers
        self.cond_emb_dim = cond_emb_dim
        self.cond_out_dim = cond_out_dim
        # only during training
        self.init_rnn = init_rnn
        super().__init__(label_encoder, tasks)

        # Embeddings
        self.wemb = None
        if self.wemb_dim > 0:
            self.wemb = nn.Embedding(len(label_encoder.word), wemb_dim,
                                     padding_idx=label_encoder.word.get_pad())
            # init embeddings
            initialization.init_embeddings(self.wemb)

        self.cemb = None
        if cemb_type.upper() == 'RNN':
            self.cemb = RNNEmbedding(
                len(label_encoder.char), cemb_dim,
                padding_idx=label_encoder.char.get_pad(),
                custom_lstm=custom_cemb_cell, dropout=dropout,
                num_layers=cemb_layers, cell=cell, init_rnn=init_rnn)
        elif cemb_type.upper() == 'CNN':
            self.cemb = CNNEmbedding(
                len(label_encoder.char), cemb_dim,
                padding_idx=label_encoder.char.get_pad())

        self.merger = None
        if self.cemb is not None and self.wemb is not None:
            if merge_type.lower() == 'mixer':
                if self.cemb.embedding_dim != self.wemb.embedding_dim:
                    raise ValueError("EmbeddingMixer needs equal embedding dims")
                self.merger = EmbeddingMixer(wemb_dim)
                in_dim = wemb_dim
            elif merge_type == 'concat':
                self.merger = EmbeddingConcat()
                in_dim = wemb_dim + self.cemb.embedding_dim
            else:
                raise ValueError("Unknown merge method: {}".format(merge_type))
        elif self.cemb is None:
            in_dim = wemb_dim
        else:
            in_dim = self.cemb.embedding_dim

        # Encoder
        self.encoder = None
        needs_encoder = False
        for task in self.tasks.values():
            if task['level'] == 'token':
                needs_encoder = True
                break
            elif task.get('context', '').lower() in ('sentence', 'both'):
                needs_encoder = True
                break
        if not needs_encoder:
            print("Model doesn't need sentence encoder, leaving uninitialized")
        else:
            self.encoder = RNNEncoder(
                in_dim, hidden_size, num_layers=num_layers, cell=cell, dropout=dropout,
                init_rnn=init_rnn)

        # Decoders
        decoders = {}
        for tname, task in self.tasks.items():
            # check conditions
            cond_encoders = [label_encoder.tasks[t] for t in task.get('conditions', [])]

            if task['level'].lower() == 'char':
                if task['decoder'].lower() == 'linear':
                    decoder = LinearDecoder(
                        label_encoder.tasks[tname], self.cemb.embedding_dim)
                elif task['decoder'].lower() == 'crf':
                    decoder = CRFDecoder(
                        label_encoder.tasks[tname], self.cemb.embedding_dim)
                elif task['decoder'].lower() == 'attentional':
                    context_dim = 0
                    if task['context'].lower() == 'sentence':
                        context_dim = hidden_size * 2  # bidirectional encoder
                    elif task['context'].lower() == 'word':
                        context_dim = wemb_dim
                    elif task['context'].lower() == 'both':
                        context_dim = hidden_size * 2 + wemb_dim
                    decoder = AttentionalDecoder(
                        label_encoder.tasks[tname], cemb_dim, self.cemb.embedding_dim,
                        context_dim=context_dim, scorer=scorer, num_layers=cemb_layers,
                        cell=cell, dropout=dropout, init_rnn=init_rnn,
                        cond_label_encoders=tuple(cond_encoders),
                        cond_emb_dim=cond_emb_dim, cond_out_dim=cond_out_dim)
                else:
                    raise ValueError(
                        "Unknown decoder type {} for char-level task: {}".format(
                            task['decoder'], tname))

            elif task['level'].lower() == 'token':
                # linear
                if task['decoder'].lower() == 'linear':
                    decoder = LinearDecoder(
                        label_encoder.tasks[tname], hidden_size * 2, dropout=dropout,
                        highway_layers=linear_layers - 1,
                        cond_label_encoders=tuple(cond_encoders),
                        cond_emb_dim=cond_emb_dim, cond_out_dim=cond_out_dim)
                # crf
                elif task['decoder'].lower() == 'crf':
                    decoder = CRFDecoder(
                        label_encoder.tasks[tname], hidden_size * 2,
                        highway_layers=linear_layers - 1)

            else:
                raise ValueError(
                    "Unknown decoder type {} for token-level task: {}".format(
                        task['decoder'], tname))

            self.add_module('{}_decoder'.format(tname), decoder)
            decoders[tname] = decoder

        self.decoders = decoders

        # - LM
        if self.include_lm:
            self.lm_fwd_decoder = LinearDecoder(label_encoder.word, hidden_size)
            if lm_shared_softmax:
                self.lm_bwd_decoder = self.lm_fwd_decoder
            else:
                self.lm_bwd_decoder = LinearDecoder(label_encoder.word, hidden_size)

    def get_args_and_kwargs(self):
        return {'args': (self.wemb_dim, self.cemb_dim, self.hidden_size, self.num_layers),
                'kwargs': {'dropout': self.dropout,
                           'word_dropout': self.word_dropout,
                           'cell': self.cell,
                           'merge_type': self.merge_type,
                           'linear_layers': self.linear_layers,
                           'cond_emb_dim': self.cond_emb_dim,
                           'cond_out_dim': self.cond_out_dim,
                           'cemb_type': self.cemb_type,
                           'cemb_layers': self.cemb_layers,
                           'include_lm': self.include_lm,
                           'scorer': self.scorer,
                           'custom_cemb_cell': self.custom_cemb_cell}}

    def embedding(self, word, wlen, char, clen):
        wemb, cemb, cemb_outs = None, None, None
        if self.wemb is not None:
            # set words to unknown with prob `p` depending on word frequency
            word = torch_utils.word_dropout(
                word, self.word_dropout, self.training, self.label_encoder.word)
            wemb = self.wemb(word)
        if self.cemb is not None:
            # cemb_outs: (seq_len x batch x emb_dim)
            cemb, cemb_outs = self.cemb(char, clen, wlen)

        return wemb, cemb, cemb_outs

    def init_from_encoder(self, encoder):
        # wemb
        total = 0
        for w, idx in encoder.label_encoder.word.table.items():
            if w in self.label_encoder.word.table:
                self.wemb.weight.data[self.label_encoder.word.table[w]].copy_(
                    encoder.wemb.weight.data[idx])
                total += 1
        print("Initialized {}/{} word embs".format(total, len(self.wemb.weight)))
        # cemb
        total = 0
        for w, idx in encoder.label_encoder.char.table.items():
            if w in self.label_encoder.char.table:
                self.cemb.emb.weight.data[self.label_encoder.char.table[w]].copy_(
                    encoder.cemb.emb.weight.data[idx])
                total += 1
        print("Initialized {}/{} char embs".format(total, len(self.cemb.emb.weight)))
        # cemb rnn
        self.cemb.rnn.load_state_dict(encoder.cemb.rnn.state_dict())
        # sentence rnn
        self.encoder.load_state_dict(encoder.encoder.state_dict())

        if self.include_lm:
            pass

    def loss(self, batch_data, *target_tasks):
        ((word, wlen), (char, clen)), tasks = batch_data
        output = {}

        # Embedding
        wemb, cemb, cemb_outs = self.embedding(word, wlen, char, clen)
        if wemb is None:
            emb = cemb
        elif cemb is None:
            emb = wemb
        else:
            emb = self.merger(wemb, cemb)

        # Encoder
        emb = F.dropout(emb, p=self.dropout, training=self.training)
        enc_outs = None
        if self.encoder is not None:
            # TODO: check if we need encoder for this particular batch
            enc_outs = self.encoder(emb, wlen)

        # Decoder
        for task in target_tasks:
            (target, length), at_layer = tasks[task], self.tasks[task]['layer']
            # prepare input layer
            outs = None
            if enc_outs is not None:
                outs = F.dropout(enc_outs[at_layer], p=0, training=self.training)

            decoder = self.decoders[task]

            if self.tasks[task]['level'].lower() == 'char':
                if isinstance(decoder, LinearDecoder):
                    logits = decoder(cemb_outs)
                    output[task] = decoder.loss(logits, target)
                elif isinstance(decoder, CRFDecoder):
                    logits = decoder(cemb_outs)
                    output[task] = decoder.loss(logits, target, length)
                elif isinstance(decoder, AttentionalDecoder):
                    cemb_outs = F.dropout(
                        cemb_outs, p=self.dropout, training=self.training)
                    context = get_context(outs, wemb, wlen, self.tasks[task]['context'])
                    logits = decoder(
                        target, length, cemb_outs, clen,
                        context=context, **get_conds(tasks, flatten=True))
                    output[task] = decoder.loss(logits, target)
            else:
                if isinstance(decoder, LinearDecoder):
                    logits = decoder(outs, **get_conds(tasks))
                    output[task] = decoder.loss(logits, target)
                elif isinstance(decoder, CRFDecoder):
                    logits = decoder(outs)
                    output[task] = decoder.loss(logits, target, length)

        # (LM)
        if self.include_lm:
            if len(emb) > 1:  # can't compute loss for 1-length batches
                # always at first layer
                fwd, bwd = F.dropout(
                    enc_outs[0], p=0, training=self.training
                ).chunk(2, dim=2)
                # forward logits
                logits = self.lm_fwd_decoder(torch_utils.pad(fwd[:-1], pos='pre'))
                output['lm_fwd'] = self.lm_fwd_decoder.loss(logits, word)
                # backward logits
                logits = self.lm_bwd_decoder(torch_utils.pad(bwd[1:], pos='post'))
                output['lm_bwd'] = self.lm_bwd_decoder.loss(logits, word)

        return output

    def predict(self, inp, *tasks, conds={}, use_beam=False, beam_width=10, **kwargs):
        """
        inp : (word, wlen), (char, clen), text input
        tasks : list of str, target tasks
        conds : {task : (t, tlen)}, optional, used for conditional decoding
        """
        tasks = set(self.tasks if not len(tasks) else tasks)
        preds = {}
        (word, wlen), (char, clen) = inp

        # Embedding
        wemb, cemb, cemb_outs = self.embedding(word, wlen, char, clen)
        if wemb is None:
            emb = cemb
        elif cemb is None:
            emb = wemb
        else:
            emb = self.merger(wemb, cemb)

        # Encoder
        enc_outs = None
        if self.encoder is not None:
            # TODO: check if we need encoder for this particular batch
            enc_outs = self.encoder(emb, wlen)

        # Decoders
        for task in tasks:

            decoder, at_layer = self.decoders[task], self.tasks[task]['layer']
            outs = None
            if enc_outs is not None:
                outs = enc_outs[at_layer]

            if self.label_encoder.tasks[task].level.lower() == 'char':
                if isinstance(decoder, LinearDecoder):
                    hyps, _ = decoder.predict(cemb_outs, clen)
                elif isinstance(decoder, CRFDecoder):
                    hyps, _ = decoder.predict(cemb_outs, clen)
                else:
                    context = get_context(outs, wemb, wlen, self.tasks[task]['context'])
                    if use_beam:
                        hyps, _ = decoder.predict_beam(
                            cemb_outs, clen, width=beam_width,
                            context=context, **get_conds(conds, flatten=True))
                    else:
                        hyps, _ = decoder.predict_max(
                            cemb_outs, clen,
                            context=context, **get_conds(conds, flatten=True))
                    if self.label_encoder.tasks[task].preprocessor_fn is None:
                        hyps = [''.join(hyp) for hyp in hyps]
            else:
                if isinstance(decoder, LinearDecoder):
                    hyps, _ = decoder.predict(outs, wlen, **get_conds(conds))
                elif isinstance(decoder, CRFDecoder):
                    hyps, _ = decoder.predict(outs, wlen)

            preds[task] = hyps

        return preds


if __name__ == '__main__':
    from pie.settings import settings_from_file
    from pie.data import Dataset, Reader, MultiLabelEncoder

    settings = settings_from_file('./config.json')
    reader = Reader(settings, settings.input_path)
    label_encoder = MultiLabelEncoder.from_settings(settings)
    label_encoder.fit_reader(reader)
    data = Dataset(settings, reader, label_encoder)
    model = SimpleModel(data.label_encoder, settings.tasks,
                        settings.wemb_dim, settings.cemb_dim,
                        settings.hidden_size, settings.num_layers)
    model.to(settings.device)

    for batch in data.batch_generator():
        model.loss(batch)
        break
    ((word, wlen), (char, clen)), tasks = next(data.batch_generator())
    wemb, (cemb, cemb_outs) = model.wemb(word), model.cemb(char, clen, wlen)
    emb = model.merger(wemb, cemb)
    enc_outs = model.encoder(emb, wlen)
    model.pos_decoder.predict(enc_outs, wlen)
    lemma_hyps, _ = model.decoders['lemma'].predict_max(
        cemb_outs, clen, context=torch_utils.flatten_padded_batch(enc_outs, wlen))
    print(lemma_hyps)<|MERGE_RESOLUTION|>--- conflicted
+++ resolved
@@ -52,19 +52,11 @@
                  dropout=0.0, word_dropout=0.0,
                  # word embeddings
                  merge_type='concat', cemb_type='RNN', cemb_layers=1,
-<<<<<<< HEAD
-                 custom_cemb_cell=False, scorer='general',
-                 # lm joint loss
-                 include_lm=True, lm_shared_softmax=True,
-                 # decoder
-                 linear_layers=1,
-=======
                  custom_cemb_cell=False,
                  # lm joint loss
                  include_lm=True, lm_shared_softmax=True,
                  # decoder
                  scorer='general', linear_layers=1, cond_emb_dim=64, cond_out_dim=64,
->>>>>>> c47c2a01
                  # kwargs
                  **kwargs):
         # args
