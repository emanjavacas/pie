--- conflicted
+++ resolved
@@ -13,46 +13,6 @@
 from .highway import Highway
 
 
-class ConditionEmbedding(nn.Module):
-    """
-    Embed tags and project onto a fixed-size tag embedding
-    """
-    def __init__(self, label_encoders, emb_dim, out_features, dropout=0.0):
-        self.dropout = dropout
-        super().__init__()
-
-        self.embs = nn.ModuleDict({
-            le.name: nn.Embedding(len(le), emb_dim, padding_idx=le.get_pad())
-            for le in label_encoders})
-        self.proj = nn.Linear(len(label_encoders) * emb_dim, out_features)
-
-        self.init()
-
-    def init(self):
-        for emb in self.embs.values():
-            initialization.init_embeddings(emb)
-        initialization.init_linear(self.proj)
-
-<<<<<<< HEAD
-    def forward(self, inp):
-        current = inp
-        for layer in self.layers:
-            inp, gate = layer(current).chunk(2, dim=-1)
-            inp, gate = getattr(F, self.act)(inp), torch.sigmoid(gate)
-            current = gate * current + (1 - gate) * inp
-=======
-    def forward(self, **conds):
-        """t (seq_len x batch) or (batch), tlen"""
-        embs = torch.cat(
-            [emb(conds[name]) for name, emb in sorted(self.embs.items())],
-            dim=-1)
->>>>>>> bf296188
-
-        embs = F.dropout(embs, p=self.dropout, training=self.training)
-
-        return self.proj(embs)
-
-
 class LinearDecoder(nn.Module):
     """
     Simple Linear Decoder that outputs a probability distribution
@@ -64,7 +24,6 @@
     in_features : int, input dimension
     """
     def __init__(self, label_encoder, in_features, dropout=0.0,
-                 cond_label_encoders=(), cond_emb_dim=64, cond_out_dim=64,
                  highway_layers=0, highway_act='relu'):
         self.label_encoder = label_encoder
         super().__init__()
@@ -77,14 +36,8 @@
         self.highway = None
         if highway_layers > 0:
             self.highway = Highway(in_features, highway_layers, highway_act)
-        # conds
-        self.conds = {}
-        if cond_label_encoders:
-            self.conds = ConditionEmbedding(
-                cond_label_encoders, cond_emb_dim, cond_out_dim, dropout=dropout)
         # decoder output
-        self.decoder = nn.Linear(
-            in_features + bool(self.conds) * cond_out_dim, len(label_encoder))
+        self.decoder = nn.Linear(in_features, len(label_encoder))
         self.init()
 
     def init(self):
@@ -108,21 +61,16 @@
 
         return loss
 
-    def predict(self, enc_outs, lengths, **conds):
+    def predict(self, enc_outs, lengths):
         """
         Parameters
         ==========
         enc_outs : torch.tensor(seq_len x batch x hidden_size)
         """
-<<<<<<< HEAD
         if self.highway is not None:
             enc_outs = self.highway(enc_outs)
         probs = F.softmax(self.decoder(enc_outs), dim=-1)
-=======
-        probs = F.softmax(self(enc_outs, **conds), dim=-1)
->>>>>>> bf296188
         probs, preds = torch.max(probs.transpose(0, 1), dim=-1)
-
         output_probs, output_preds = [], []
         for idx, length in enumerate(lengths.tolist()):
             output_preds.append(
@@ -237,8 +185,6 @@
         return torch.mean(Z - score)
 
     def predict(self, enc_outs, lengths):
-        if self.highway is None:
-            enc_out = self.highway(enc_outs)
         # (seq_len x batch x vocab)
         logits = self(enc_outs)
         seq_len, _, vocab = logits.size()
@@ -288,9 +234,7 @@
                  # attention
                  scorer='general',
                  # sentence context
-                 context_dim=0,
-                 # conditions
-                 cond_label_encoders=(), cond_emb_dim=64, cond_out_dim=64):
+                 context_dim=0):
 
         self.label_encoder = label_encoder
         self.context_dim = context_dim
@@ -308,16 +252,10 @@
         self.register_buffer('nll_weight', nll_weight)
         # emb
         self.embs = nn.Embedding(len(label_encoder), in_dim)
-        # conds
-        self.conds = {}
-        if cond_label_encoders:
-            self.conds = ConditionEmbedding(
-                cond_label_encoders, cond_emb_dim, cond_out_dim, dropout=dropout)
         # rnn
-        self.rnn = getattr(nn, cell)(
-            in_dim + context_dim + bool(self.conds) * cond_out_dim, hidden_size,
-            num_layers=num_layers,
-            dropout=dropout if num_layers > 1 else 0)
+        self.rnn = getattr(nn, cell)(in_dim + context_dim, hidden_size,
+                                     num_layers=num_layers,
+                                     dropout=dropout if num_layers > 1 else 0)
         self.attn = Attention(hidden_size)
         self.proj = nn.Linear(hidden_size, len(label_encoder))
 
@@ -331,21 +269,13 @@
         # linear
         initialization.init_linear(self.proj)
 
-    def forward(self, targets, lengths, enc_outs, src_lengths, context=None, **conds):
+    def forward(self, targets, lengths, enc_outs, src_lengths, context=None):
         """
         Decoding routine for training. Returns the logits corresponding to
         the targets for the `loss` method. Takes care of padding.
         """
         targets, lengths = targets[:-1], lengths - 1
         embs = self.embs(targets)
-
-        if self.conds:
-            # each cond should be (batch) already flattened
-            # (seq_len x batch x emb_dim) + (batch x cond_dim)
-            embs = torch.cat(
-                [embs,
-                 self.conds(**conds).unsqueeze(0).repeat(embs.size(0), 1, 1)],
-                dim=2)
 
         if self.context_dim > 0:
             if context is None:
@@ -387,7 +317,7 @@
 
     def predict_max(self, enc_outs, lengths,
                     max_seq_len=20, bos=None, eos=None,
-                    context=None, **conds):
+                    context=None):
         """
         Decoding routine for inference with step-wise argmax procedure
 
@@ -395,14 +325,12 @@
         ===========
         enc_outs : tensor(src_seq_len x batch x hidden_size)
         context : tensor(batch x hidden_size), optional
-        conds : {cond : tensor(batch)}, optional
         """
         eos = eos or self.label_encoder.get_eos()
         bos = bos or self.label_encoder.get_bos()
         hidden, batch, device = None, enc_outs.size(1), enc_outs.device
         mask = torch.ones(batch, dtype=torch.int64, device=device)
         inp = torch.zeros(batch, dtype=torch.int64, device=device) + bos
-        conds = self.conds(**conds) if self.conds else None
         hyps, scores = [], 0
 
         for _ in range(max_seq_len):
@@ -411,8 +339,6 @@
 
             # prepare input
             emb = self.embs(inp)
-            if conds is not None:
-                emb = torch.cat([emb, conds], dim=1)
             if context is not None:
                 emb = torch.cat([emb, context], dim=1)
             # run rnn
@@ -437,7 +363,7 @@
 
     def predict_beam(self, enc_outs, lengths,
                      max_seq_len=50, width=12, eos=None, bos=None,
-                     context=None, **conds):
+                     context=None):
         """
         Decoding routine for inference with beam search
 
@@ -445,7 +371,6 @@
         ===========
         enc_outs : tensor(src_seq_len x batch x hidden_size)
         context : tensor(batch x hidden_size), optional
-        conds : {cond : tensor(batch)}, optional
         """
         eos = eos or self.label_encoder.get_eos()
         bos = bos or self.label_encoder.get_bos()
@@ -460,7 +385,6 @@
         if context is not None:
             # (beam * batch x context_dim)
             context = context.repeat(width, 1)
-        conds = self.conds(**conds).repeat(width, 1) if self.conds else None
 
         for _ in range(max_seq_len):
             if all(not beam.active for beam in beams):
@@ -471,8 +395,6 @@
             inp = inp.view(-1)
             # (beam * batch x emb_dim)
             emb = self.embs(inp)
-            if conds is not None:
-                emb = torch.cat([emb, conds], dim=1)
             if context is not None:
                 # (beam * batch x emb_dim + context_dim)
                 emb = torch.cat([emb, context], dim=1)
