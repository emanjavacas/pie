
import os
import json
import yaml
try:
    from yaml import CDumper as Dumper
except ImportError:
    from yaml import Dumper
import tarfile
import logging

import tqdm
import torch
import torch.nn as nn

from pie import utils
from pie.data import MultiLabelEncoder
from pie.settings import Settings

from .scorer import Scorer


class BaseModel(nn.Module):
    """
    Abstract model class defining the model interface
    """
    def __init__(self, label_encoder, tasks, *args, **kwargs):
        self.label_encoder = label_encoder
        # prepare input task data from task settings
        if isinstance(tasks, list):
            tasks = {task['name']: task for task in tasks}
        # drop read-only tasks
        self.tasks = {t: task for t, task in tasks.items() if not task.get('read_only')}
        super().__init__()

    def loss(self, batch_data):
        """
        """
        raise NotImplementedError

    def predict(self, inp, *tasks, **kwargs):
        """
        Compute predictions based on already processed input
        """
        raise NotImplementedError

    def get_args_and_kwargs(self):
        """
        Return a dictionary of {'args': tuple, 'kwargs': dict} that were used
        to instantiate the model (excluding the label_encoder and tasks)
        """
        raise NotImplementedError

    def evaluate(self, dataset, trainset=None, **kwargs):
        """
        Get scores per task

        dataset: pie.data.Dataset, dataset to evaluate on (your dev or test set)
        trainset: pie.data.Dataset (optional), if passed scores for unknown and ambiguous
            tokens can be computed
        **kwargs: any other arguments to Model.predict
        """
        assert not self.training, "Ooops! Inference in training mode. Call model.eval()"

        scorers = {}
        for task in self.tasks:
            le = self.label_encoder.tasks[task]
            scorers[task] = Scorer(le, trainset)

        with torch.no_grad():
            for (inp, tasks), (rinp, rtasks) in tqdm.tqdm(
                    dataset.batch_generator(return_raw=True)):

                preds = self.predict(inp, conds=tasks, **kwargs)

                # - get input tokens
                tokens = [w for line in rinp for w in line]

                # - get trues
                trues = {}
                for task in preds:
                    le = self.label_encoder.tasks[task]
                    # - transform targets
                    trues[task] = le.preprocess(
                        [t for line in rtasks for t in line[le.target]], tokens)

                    # - flatten token level predictions
                    if le.level == 'token':
                        preds[task] = [pred for batch in preds[task] for pred in batch]

                # accumulate
                for task, scorer in scorers.items():
                    scorer.register_batch(preds[task], trues[task], tokens)

        return scorers

    def save(self, fpath, infix=None, settings=None):
        """
        Serialize model to path
        """
        import pie
        fpath = utils.ensure_ext(fpath, 'tar', infix)

        # create dir if necessary
        dirname = os.path.dirname(fpath)
        if not os.path.isdir(dirname):
            os.makedirs(dirname)

        with tarfile.open(fpath, 'w') as tar:
            # serialize label_encoder
            string = json.dumps(self.label_encoder.jsonify())
            path = 'label_encoder.zip'
            utils.add_gzip_to_tar(string, path, tar)

            # serialize tasks
            string, path = json.dumps(self.tasks), 'tasks.zip'
            utils.add_gzip_to_tar(string, path, tar)

            # serialize model class
            string, path = str(type(self).__name__), 'class.zip'
            utils.add_gzip_to_tar(string, path, tar)

            # serialize parameters
            string, path = json.dumps(self.get_args_and_kwargs()), 'parameters.zip'
            utils.add_gzip_to_tar(string, path, tar)

            # serialize weights
            utils.add_weights_to_tar(self.state_dict(), 'state_dict.pt', tar)

            # serialize current pie commit
            if pie.__commit__ is not None:
                string, path = pie.__commit__, 'pie-commit.zip'
                utils.add_gzip_to_tar(string, path, tar)

            # if passed, serialize settings
            if settings is not None:
                string, path = json.dumps(settings), 'settings.zip'
                utils.add_gzip_to_tar(string, path, tar)

        return fpath

    @staticmethod
    def load_settings(fpath):
        """
        Load settings from path
        """
        with tarfile.open(utils.ensure_ext(fpath, 'tar'), 'r') as tar:
            return Settings(json.loads(utils.get_gzip_from_tar(tar, 'settings.zip')))

    @staticmethod
    def load(fpath):
        """
        Load model from path
        """
        import pie

        with tarfile.open(utils.ensure_ext(fpath, 'tar'), 'r') as tar:
            # check commit
            try:
                commit = utils.get_gzip_from_tar(tar, 'pie-commit.zip')
            except Exception:
                commit = None
            if (pie.__commit__ and commit) and pie.__commit__ != commit:
                logging.warn(
                    ("Model {} was serialized with a previous "
                     "version of `pie`. This might result in issues. "
                     "Model commit is {}, whereas current `pie` commit is {}.").format(
                         fpath, commit, pie.__commit__))

            # load label encoder
            le = MultiLabelEncoder.load_from_string(
                utils.get_gzip_from_tar(tar, 'label_encoder.zip'))

            # load tasks
            tasks = json.loads(utils.get_gzip_from_tar(tar, 'tasks.zip'))

            # load model parameters
            params = json.loads(utils.get_gzip_from_tar(tar, 'parameters.zip'))

            # instantiate model
            model_type = getattr(pie.models, utils.get_gzip_from_tar(tar, 'class.zip'))
            with utils.shutup():
                model = model_type(le, tasks, *params['args'], **params['kwargs'])

            # load settings
            try:
                settings = Settings(
                    json.loads(utils.get_gzip_from_tar(tar, 'settings.zip')))
                model._settings = settings
            except Exception:
                logging.warn("Couldn't load settings for model {}!".format(fpath))

            # load state_dict
            model.load_state_dict(
<<<<<<< HEAD
                torch.load(tar.extractfile('state_dict.pt'),
                           map_location='cpu'))
=======
                torch.load(tar.extractfile('state_dict.pt'), map_location='cpu'))
>>>>>>> c47c2a01

        model.eval()

        return model<|MERGE_RESOLUTION|>--- conflicted
+++ resolved
@@ -192,12 +192,7 @@
 
             # load state_dict
             model.load_state_dict(
-<<<<<<< HEAD
-                torch.load(tar.extractfile('state_dict.pt'),
-                           map_location='cpu'))
-=======
                 torch.load(tar.extractfile('state_dict.pt'), map_location='cpu'))
->>>>>>> c47c2a01
 
         model.eval()
 
