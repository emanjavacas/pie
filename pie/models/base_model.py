
import os
import json
import yaml
try:
    from yaml import CDumper as Dumper
except ImportError:
    from yaml import Dumper
import tarfile
import logging

import tqdm
import torch
import torch.nn as nn

from pie import utils
from pie.data import MultiLabelEncoder
from pie.settings import Settings

from .scorer import Scorer


class BaseModel(nn.Module):
    """
    Abstract model class defining the model interface
    """
    def __init__(self, label_encoder, tasks, *args, **kwargs):
        self.label_encoder = label_encoder
        # prepare input task data from task settings
        if isinstance(tasks, list):
            tasks = {task['name']: task for task in tasks}
        # drop read-only tasks
        self.tasks = {t: task for t, task in tasks.items() if not task.get('read_only')}
        super().__init__()

    def loss(self, batch_data):
        """
        """
        raise NotImplementedError

    def predict(self, inp, *tasks, **kwargs):
        """
        Compute predictions based on already processed input
        """
        raise NotImplementedError

    def get_args_and_kwargs(self):
        """
        Return a dictionary of {'args': tuple, 'kwargs': dict} that were used
        to instantiate the model (excluding the label_encoder and tasks)
        """
        raise NotImplementedError

    def evaluate(self, dataset, trainset=None, **kwargs):
        """
        Get scores per task

        dataset: pie.data.Dataset, dataset to evaluate on (your dev or test set)
        trainset: pie.data.Dataset (optional), if passed scores for unknown and ambiguous
            tokens can be computed
        **kwargs: any other arguments to Model.predict
        """
        assert not self.training, "Ooops! Inference in training mode. Call model.eval()"

        scorers = {}
        for task in self.tasks:
            le = self.label_encoder.tasks[task]
            scorers[task] = Scorer(le, trainset)

        with torch.no_grad():
            for (inp, tasks), (rinp, rtasks) in tqdm.tqdm(
                    dataset.batch_generator(return_raw=True)):

                preds = self.predict(inp, conds=tasks, **kwargs)

                # - get input tokens
                tokens = [w for line in rinp for w in line]

                # - get trues
                trues = {}
                for task in preds:
                    le = self.label_encoder.tasks[task]
                    # - transform targets
                    trues[task] = le.preprocess(
                        [t for line in rtasks for t in line[le.target]], tokens)

                    # - flatten token level predictions
                    if le.level == 'token':
                        preds[task] = [pred for batch in preds[task] for pred in batch]

                # accumulate
                for task, scorer in scorers.items():
                    scorer.register_batch(preds[task], trues[task], tokens)

        return scorers

    def save(self, fpath, infix=None, settings=None):
        """
        Serialize model to path
        """
        import pie
        fpath = utils.ensure_ext(fpath, 'tar', infix)

        # create dir if necessary
        dirname = os.path.dirname(fpath)
        if not os.path.isdir(dirname):
            os.makedirs(dirname)

        with tarfile.open(fpath, 'w') as tar:
            # serialize label_encoder
            string = json.dumps(self.label_encoder.jsonify())
            path = 'label_encoder.zip'
            utils.add_gzip_to_tar(string, path, tar)

            # serialize tasks
            string, path = json.dumps(self.tasks), 'tasks.zip'
            utils.add_gzip_to_tar(string, path, tar)

            # serialize model class
            string, path = str(type(self).__name__), 'class.zip'
            utils.add_gzip_to_tar(string, path, tar)

            # serialize parameters
            string, path = json.dumps(self.get_args_and_kwargs()), 'parameters.zip'
            utils.add_gzip_to_tar(string, path, tar)

            # serialize weights
            utils.add_weights_to_tar(self.state_dict(), 'state_dict.pt', tar)

            # serialize current pie commit
            if pie.__commit__ is not None:
                string, path = pie.__commit__, 'pie-commit.zip'
                utils.add_gzip_to_tar(string, path, tar)

            # if passed, serialize settings
            if settings is not None:
                string, path = json.dumps(settings), 'settings.zip'
                utils.add_gzip_to_tar(string, path, tar)

        return fpath

    @staticmethod
    def load_settings(fpath):
        """
        Load settings from path
        """
        with tarfile.open(utils.ensure_ext(fpath, 'tar'), 'r') as tar:
            return Settings(json.loads(utils.get_gzip_from_tar(tar, 'settings.zip')))

    @staticmethod
    def load(fpath):
        """
        Load model from path
        """
        import pie

        with tarfile.open(utils.ensure_ext(fpath, 'tar'), 'r') as tar:
            # check commit
            try:
                commit = utils.get_gzip_from_tar(tar, 'pie-commit.zip')
            except Exception:
                commit = None
            if (pie.__commit__ and commit) and pie.__commit__ != commit:
                logging.warn(
                    ("Model {} was serialized with a previous "
                     "version of `pie`. This might result in issues. "
                     "Model commit is {}, whereas current `pie` commit is {}.").format(
                         fpath, commit, pie.__commit__))

            # load label encoder
            le = MultiLabelEncoder.load_from_string(
                utils.get_gzip_from_tar(tar, 'label_encoder.zip'))

            # load tasks
            tasks = json.loads(utils.get_gzip_from_tar(tar, 'tasks.zip'))

            # load model parameters
            params = json.loads(utils.get_gzip_from_tar(tar, 'parameters.zip'))

            # instantiate model
            model_type = getattr(pie.models, utils.get_gzip_from_tar(tar, 'class.zip'))
            with utils.shutup():
                model = model_type(le, tasks, *params['args'], **params['kwargs'])

            # load settings
            try:
                settings = Settings(
                    json.loads(utils.get_gzip_from_tar(tar, 'settings.zip')))
                model._settings = settings
            except Exception:
                logging.warn("Couldn't load settings for model {}!".format(fpath))

            # load state_dict
            model.load_state_dict(
<<<<<<< HEAD
                torch.load(tar.extractfile('state_dict.pt'),
                           map_location='cpu'))
=======
                torch.load(tar.extractfile('state_dict.pt'), map_location='cpu'))
>>>>>>> 7f19b0a5

        model.eval()

        return model<|MERGE_RESOLUTION|>--- conflicted
+++ resolved
@@ -192,12 +192,7 @@
 
             # load state_dict
             model.load_state_dict(
-<<<<<<< HEAD
-                torch.load(tar.extractfile('state_dict.pt'),
-                           map_location='cpu'))
-=======
                 torch.load(tar.extractfile('state_dict.pt'), map_location='cpu'))
->>>>>>> 7f19b0a5
 
         model.eval()
 
