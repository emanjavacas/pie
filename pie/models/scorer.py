
import yaml
import difflib
from termcolor import colored
from terminaltables import github_table
from collections import Counter, defaultdict

from sklearn.metrics import accuracy_score, precision_recall_fscore_support
from sklearn.utils.multiclass import unique_labels
import numpy as np
from pie import utils
from pie import constants


<<<<<<< HEAD
def get_ambiguous_tokens(reader, label_encoder):
    ambs = defaultdict(Counter)
    for _, (inp, tasks) in reader.readsents():
        trues = label_encoder.preprocess(tasks[label_encoder.target], inp)
        for tok, true in zip(inp, trues):
            ambs[tok][true] += 1

    return set(tok for tok in ambs if len(ambs[tok]) > 1)


def get_known_tokens(reader):
    known = set()
    for _, (inp, _) in reader.readsents():
        for tok in inp:
=======
def get_known_and_ambigous_tokens(trainset, label_encoders):
    """ Retrieve known and ambiguous token for all label encoders, for one dataset

    :param trainset: Trainset
    :param label_encoders: List of label encoders
    :return: Known set of tokens, ambiguous token par task (Dict[task, Set[str])
    """
    known = set()
    ambs = defaultdict(lambda: defaultdict(Counter))
    order_label = [label.target for label in label_encoders]
    for _, (inp, tasks) in trainset.reader.readsents():
        task_trues = [
            label.preprocess(tasks[label.target], inp)
            for label in label_encoders
        ]
        for tok, task_true in zip(inp, zip(*task_trues)):
            for task, true in zip(order_label, task_true):
                ambs[task][tok][true] += 1
>>>>>>> 050815e9
            known.add(tok)
    return known, {task: set(
        tok
        for tok in ambs[task] if len(ambs[task][tok]) > 1)
        for task in ambs
    }


def compute_scores(trues, preds):

    def format_score(score):
        return round(float(score), 4)

    with utils.shutup():
        p, r, f1, _ = precision_recall_fscore_support(trues, preds, average="macro")
        p = format_score(p)
        r = format_score(r)
        a = format_score(accuracy_score(trues, preds))

    return {'accuracy': a, 'precision': p, 'recall': r, 'support': len(trues)}


class Scorer(object):
    """
    Accumulate predictions over batches and compute evaluation scores
    """
    def __init__(self, label_encoder):
        self.label_encoder = label_encoder
        self.known_tokens = self.amb_tokens = None
<<<<<<< HEAD
        if trainset:
            self.known_tokens = get_known_tokens(trainset.reader)
            self.amb_tokens = get_ambiguous_tokens(trainset.reader, label_encoder)
=======
>>>>>>> 050815e9
        self.preds = []
        self.trues = []
        self.tokens = []

    def set_known_and_amb(self, known_tokens, amb_tokens):
        """ Set known tokens as well as ambiguous tokens """
        self.known_tokens = known_tokens
        self.amb_tokens = amb_tokens

    def serialize_preds(self, path):
        """
        write predictions to file
        """
        with open(path, 'w') as f:
            for tok, true, pred in zip(self.tokens, self.trues, self.preds):
                f.write('{}\t{}\t{}\n'.format(tok, true, pred))

    def register_batch(self, hyps, targets, tokens):
        """
        hyps : list
        targets : list
        tokens : list
        """
        if len(hyps) != len(targets) or len(targets) != len(tokens):
            raise ValueError("Unequal input lengths. Hyps {}, targets {}, tokens {}"
                             .format(len(hyps), len(targets), len(tokens)))

        if not self.label_encoder.preprocessor_fn:
            self.preds.extend(hyps)
            self.trues.extend(targets)
            self.tokens.extend(tokens)
        else:
            for pred, true, token in zip(hyps, targets, tokens):
                true = self.label_encoder.preprocessor_fn.inverse_transform(true, token)
                try:
                    pred = self.label_encoder.preprocessor_fn.inverse_transform(
                        pred, token)
                except:
                    pred = constants.INVALID
                self.preds.append(pred)
                self.trues.append(true)
                self.tokens.append(token)

    def get_scores(self):
        """
        Return a dictionary of scores
        """
        output = {}
        output['all'] = compute_scores(self.trues, self.preds)

        # compute scores for unknown input tokens
        unk_trues, unk_preds, amb_trues, amb_preds = [], [], [], []
        unk_trg_trues, unk_trg_preds = [], []
        for true, pred, token in zip(self.trues, self.preds, self.tokens):
            if self.known_tokens and token not in self.known_tokens:
                unk_trues.append(true)
                unk_preds.append(pred)
            if self.amb_tokens and token in self.amb_tokens:
                amb_trues.append(true)
                amb_preds.append(pred)
            # token-level encoding doesn't have unknown targets (only OOV)
            if self.label_encoder.known_tokens:
                if true not in self.label_encoder.known_tokens:
                    unk_trg_trues.append(true)
                    unk_trg_preds.append(pred)

        support = len(unk_trues)
        if support > 0:
            output['unknown-tokens'] = compute_scores(unk_trues, unk_preds)
        support = len(amb_trues)
        if support > 0:
            output['ambiguous-tokens'] = compute_scores(amb_trues, amb_preds)

        # compute scores for unknown targets
        support = len(unk_trg_trues)
        if support > 0:
            output['unknown-targets'] = compute_scores(unk_trg_trues, unk_trg_preds)

        return output

    def get_most_common(self, errors, most_common):
        # sort by number of target errors
        def key(item): target, errors = item; return sum(errors.values())

        errors = dict(sorted(errors.items(), key=key, reverse=True))

        output = []
        for true, preds in errors.items():
            if len(output) >= most_common:
                break
            output.append((true, sum(preds.values()), preds))

        return output

    def get_confusion_matrix(self):
        errors = defaultdict(Counter)
        for true, pred in zip(self.trues, self.preds):
            if true != pred:
                errors[true][pred] += 1

        return errors

    def get_confusion_matrix_table(self) -> list:
        """
        Returns a table formated confusion matrix
        """
        matrix = self.get_confusion_matrix()
        table = []
        # Retrieve each true prediction and its dictionary of errors
        for expected, predictions_counter in matrix.items():
            table.append((
                expected,
                sum(list(predictions_counter.values())),
                [
                    (word, counter)
                    for word, counter in sorted(
                        list(predictions_counter.items()),
                        key=lambda x: x[1],
                        reverse=True
                    )
                ]
            ))
        # Sort by error sum
        table = sorted(table, reverse=True, key=lambda x: x[1])
        # Then, we expand lines
        output = []
        for word, total, errors in table:
            for index, (prediction, counter) in enumerate(errors):
                row = ["", ""]
                if index == 0:
                    row = [word, total]
                row += [prediction, counter]
                output.append(row)
        return [["Expected", "Total Errors", "Predictions", "Predicted times"]] + output

    def get_classification_summary(self, most_common=200):
        """
        Get a printable summary for classification errors
        """
        errors = self.get_confusion_matrix()

        output = ''
        for true, counts, preds in self.get_most_common(errors, most_common):
            true = '{}(#{})'.format(colored(true, 'green'), counts)
            preds = Counter(preds).most_common(10)
            preds = '\t'.join('{}'.format('{}(#{})'.format(p, c)) for p, c in preds)
            output += '{}\t{}\n'.format(true, preds)

        return output

    def get_transduction_summary(self, most_common=100):
        """
        Get a printable summary of string transduction errors
        """
        COLORS = {' ': 'white', '+': 'green', '-': 'red'}

        def get_diff(true, pred):
            diff = ''
            for action, *_, char in difflib.Differ().compare(true, pred):
                diff += colored(char, COLORS[action])
            return diff

        def error_summary(true, count, preds):
            summary = '{}(#{})\n'.format(true, count)
            summary += ''.join(
                '\t{:<20}\t{}\n'.format(
                    '{}(#{})'.format(pred, pcount), get_diff(true, pred))
                for pred, pcount in preds.items())
            return summary

        known_targets = self.label_encoder.known_tokens
        known, unk_trg = defaultdict(Counter), defaultdict(Counter)
        unk_tok, amb_tok = defaultdict(Counter), defaultdict(Counter)
        for true, pred, token in zip(self.trues, self.preds, self.tokens):
            if true == pred:
                continue
            if self.known_tokens and token in self.known_tokens:
                known[true][pred] += 1
            if known_targets and true not in known_targets:
                unk_trg[true][pred] += 1
            if self.known_tokens and token not in self.known_tokens:
                unk_tok[true][pred] += 1
            if self.amb_tokens and token in self.amb_tokens:
                amb_tok[true][pred] += 1

        summary = []
        summary_ = '::: Known tokens :::\n\n'
        for true, count, preds in self.get_most_common(known, most_common):
            summary_ += '{}\n'.format(error_summary(true, count, preds))
        summary += [summary_]
        if unk_trg:
            summary_ = '::: Unknown targets :::\n\n'
            for true, count, preds in self.get_most_common(unk_trg, most_common):
                summary_ += '{}\n'.format(error_summary(true, count, preds))
            summary += [summary_]
        if amb_tok:
            summary_ = '::: Ambiguous tokens :::\n\n'
            for true, count, preds in self.get_most_common(amb_tok, most_common):
                summary_ += '{}\n'.format(error_summary(true, count, preds))
            summary += [summary_]
        if unk_tok:
            summary_ = '::: Unknown tokens :::\n\n'
            for true, count, preds in self.get_most_common(unk_tok, most_common):
                summary_ += '{}\n'.format(error_summary(true, count, preds))
            summary += [summary_]

        return '\n'.join(summary)

    def print_summary(self, full=False, most_common=100, confusion_matrix=False,
                      scores=None, report=False, markdown=True):
        """
        Get evaluation summary

        :param full: Get full report with error summary
        :param confusion_matrix: Get a confusion matrix
        :param most_common: Limit the full report to the number indicated
        :param scores: If scores are already computed, get passed here
        """

        print()
        if markdown:
            print("## " + self.label_encoder.name)
        else:
            print("::: Evaluation report for task: {} :::".format(
                self.label_encoder.name))
        print()

        if scores is None:
            scores = self.get_scores()

        # print scores
        if markdown:
            print(self.scores_in_markdown(scores) + '\n')
        else:
            print(yaml.dump(scores, default_flow_style=False))

        if full:
            print()
            if markdown:
                print("### Error summary for task {}".format(self.label_encoder.name))
            else:
                print("::: Error summary for task: {} :::".format(
                    self.label_encoder.name))
            print()
            if self.label_encoder.level == 'char':
                print(self.get_transduction_summary(most_common=most_common))
            else:
                print(self.get_classification_summary(most_common=most_common))

        if report:
            print()
            if markdown:
                print("### {} Classification report".format(self.label_encoder.name))
            else:
                print("::: Classification report :::")
            print()
            print(self.get_classification_report())

        if confusion_matrix:
            print()
            if markdown:
                print("### {} Confusion Matrix".format(self.label_encoder.name))
            else:
                print("::: Confusion Matrix :::")
            print()
            print(github_table.GithubFlavoredMarkdownTable(
                self.get_confusion_matrix_table()).table)

    def get_classification_report(self):
        return classification_report(
            y_true=self.trues,
            y_pred=self.preds)

    @staticmethod
    def scores_in_markdown(scores):
        measures = ["accuracy", "precision", "recall", "support"]
        table = [[""] + measures]
        for key in scores:
            table.append([key, *[scores[key][meas] for meas in measures]])

        return (github_table.GithubFlavoredMarkdownTable(table)).table


def classification_report(y_true, y_pred, digits=2):
    """ Generate a classification report similar to
    sklearn.metrics.classification_report but in markdown

    :param y_true: List of GT values
    :param y_pred: List of predictions
    :param digits: Number of float digits
    :return: Github Markdown Table
    """
    floatfmt = "{0:" + '.{:}f'.format(digits) + "}"

    labels = unique_labels(y_true, y_pred)
    target_names = [str(key) for key in labels]

    last_line_heading = 'avg / total'
    headers = ["target", "precision", "recall", "f1-score", "support"]

    p, r, f1, s = precision_recall_fscore_support(
        y_true, y_pred,
        average=None
    )

    tbl_rows = list(zip(
        target_names,
        *[
            map(
                lambda x: floatfmt.format(x),
                nb_list.tolist()
            )
            for nb_list in [p, r, f1]
        ],
        *[
            list(map(str, s.tolist()))
        ]
    ))

    # compute averages
    last_row = (last_line_heading,
                floatfmt.format(np.average(p)),
                floatfmt.format(np.average(r)),
                floatfmt.format(np.average(f1)),
                str(np.sum(s)))
    tbl_rows.append(last_row)

    return github_table.GithubFlavoredMarkdownTable([headers] + tbl_rows).table<|MERGE_RESOLUTION|>--- conflicted
+++ resolved
@@ -12,22 +12,6 @@
 from pie import constants
 
 
-<<<<<<< HEAD
-def get_ambiguous_tokens(reader, label_encoder):
-    ambs = defaultdict(Counter)
-    for _, (inp, tasks) in reader.readsents():
-        trues = label_encoder.preprocess(tasks[label_encoder.target], inp)
-        for tok, true in zip(inp, trues):
-            ambs[tok][true] += 1
-
-    return set(tok for tok in ambs if len(ambs[tok]) > 1)
-
-
-def get_known_tokens(reader):
-    known = set()
-    for _, (inp, _) in reader.readsents():
-        for tok in inp:
-=======
 def get_known_and_ambigous_tokens(trainset, label_encoders):
     """ Retrieve known and ambiguous token for all label encoders, for one dataset
 
@@ -46,13 +30,9 @@
         for tok, task_true in zip(inp, zip(*task_trues)):
             for task, true in zip(order_label, task_true):
                 ambs[task][tok][true] += 1
->>>>>>> 050815e9
             known.add(tok)
-    return known, {task: set(
-        tok
-        for tok in ambs[task] if len(ambs[task][tok]) > 1)
-        for task in ambs
-    }
+    ambs = {t: set(tok for tok in ambs[t] if len(ambs[t][tok]) > 1) for t in ambs}
+    return known, ambs
 
 
 def compute_scores(trues, preds):
@@ -76,12 +56,6 @@
     def __init__(self, label_encoder):
         self.label_encoder = label_encoder
         self.known_tokens = self.amb_tokens = None
-<<<<<<< HEAD
-        if trainset:
-            self.known_tokens = get_known_tokens(trainset.reader)
-            self.amb_tokens = get_ambiguous_tokens(trainset.reader, label_encoder)
-=======
->>>>>>> 050815e9
         self.preds = []
         self.trues = []
         self.tokens = []
@@ -382,24 +356,13 @@
     last_line_heading = 'avg / total'
     headers = ["target", "precision", "recall", "f1-score", "support"]
 
-    p, r, f1, s = precision_recall_fscore_support(
-        y_true, y_pred,
-        average=None
-    )
+    p, r, f1, s = precision_recall_fscore_support(y_true, y_pred, average=None)
 
     tbl_rows = list(zip(
-        target_names,
-        *[
-            map(
-                lambda x: floatfmt.format(x),
-                nb_list.tolist()
-            )
-            for nb_list in [p, r, f1]
-        ],
-        *[
-            list(map(str, s.tolist()))
-        ]
-    ))
+        target_names, 
+        *[map(lambda x: floatfmt.format(x), nb_list.tolist())
+          for nb_list in [p, r, f1]],
+        *[list(map(str, s.tolist()))]))
 
     # compute averages
     last_row = (last_line_heading,
