{
  // * Reporting
  "verbose": true, // show more console output
  "report_freq": 10, // print training loss every so many batches

  // * General
  "modelname": "model", // model name to be used for saving
  "modelpath": "./", // model path to be used for saving

  // * Data
  "input_path": "", // path (unix-like expression) to files with training data
  // (e.g. "train.tsv"). You can also use unix expressions to select a bunch of files
  // (e.g. "dir-with-files/*tsv": use any file ending with "tsv")
  "dev_path": "", // path to dev set (same format as input_path)
  "test_path": "", // path to test set (same format as input_path) (not required)
  "breakline_ref": "", // data to use as reference for breaking lines (e.g. "pos")
  // only if sentence boundaries aren't present in the input file
  "breakline_data": "", // needed to decide for a sentence boundary (e.g. "$.")
  // only if sentence boundaries aren't present in the input file
  "max_sent_len": 35, // max length of sentences (longer sentence will be split)
  "max_sents": 1000000, // maximum number of sentences to process
  "char_max_size": 500, // maximum vocabulary size for input character embeddings
  "word_max_size": 20000, // maximum vocabulary size for input word embeddings
  "char_min_freq": 1, // min freq of a character to be part of the vocabulary
  // (only used if char_max_size is 0)
  "word_min_freq": 1, // min freq of a word to be part of the vocabulary
  // (only used if word_max_size is 0)
  "char_eos": true, // whether to append char-level input with <eos>
  "char_bos": true, // whether to prepend char input input with <bos>
  "header": true, // tab-format only (by default assume *sv input files have header)
  "sep": "\t", // separator for csv-like files
  "tasks_order": ["lemma", "pos"], // expected order of tasks for tabreader if no header
  // is available

  // * Task-related config
  "tasks": [
    // each task's name refers to the corresponding data field
    // this behaviour can be changed in case the name differs from the data field
    // by using a "target" key that refers to the target data field
    // e.g. {"name": "lemma-char", "settings": {"target": "lemma"}}
    // e.g. {"name": "lemma-word", "settings": {"target": "lemma"}}
    // this way multiple tasks can be defined for a particular data field
    {
      "name": "lemma", // name (by default should match the target task)
      "level": "char", // is this task token-level or char level? (token, char)
      "decoder": "attentional", // type of the decoder (linear, attentional, crf)
      "context": "none", // (only for char-level) add sentential context
      // (none, word, sentence, both)
      "layer": -1, // define at what sentence encoder layer we do this task
      "settings": {
	// encoder settings ("max_size", "min_freq", "preprocessor", "eos", "bos")
	"bos": true, // whether to prepend target tokens with <bos>
	"eos": true, // whether to append target tokens with <eos>
	"preprocessor": "lower" // lowercase target tokens
      },

      // * Schedule
      // Additional schedule parameters can be passed to control the extent of learning
      // of each task. There are 2 types of tasks: target and auxiliary tasks
      // depending on the value of "target" (if true then task is target else auxiliary).
      "target": true, // whether this is the target task (there can only be one)
      // For target tasks, "patience", "threshold" control early stopping (how many steps
      // without improvement over the threshold we need before stopping learning).
      // For auxiliary tasks, they control how we decay the loss weight of that task
      // and extra parameters are available: "factor" (by how much), "min_weight"
      // (minimum weight) given to the loss, "weight" (initial weight) and "mode"
      // (whether the task dev score is being minimized "min" or maximized "max")
      "schedule": {
	"patience": 2, "threshold": 0.001
      },

      "default": "copy" // while processing the files if the field is missing predict
      // the input token or something else:
      // - "copy" for copy over the token form
      // - "UNK" predict "UNK"
    }
  ],

  // task defaults for any given auxiliary task (can be overwritten by a task definition)
  "task_defaults": {
    "level": "token", "layer": -1, "decoder": "linear", "context": "sentence"
  },

  // general task schedule params (can be overwritten in the "settings" entry of each)
  "patience": 1000000, // default task schedule patience
  "factor": 1, // default task schedule factor
  "threshold": 0, // default task schedule thresholed
  "min_weight": 0, // default task schedule min_weight

  // * Joint LM-loss
  "include_lm": false, // whether to include autoregressive loss
  "lm_shared_softmax": false, // whether to share the output layer for both fwd and bwd lm
  "lm_schedule": {
    // settings for joint LM task in case `include_lm` is true
    "patience": 100, "factor": 0.5, "weight": 0.2, "mode": "min"
  },

  // * Training
<<<<<<< HEAD
  "buffer_size": 10000,
  // preprocess data to have similar sentence lengths inside batch
  "minimize_pad": false,
  "dropout": 0.0,
  "word_dropout": 0.0,
  "epochs": 5,
  "batch_size": 50,
  "shuffle": true,
  "optimizer": "Adam",
=======
  "buffer_size": 10000, // maximum number of sentence in memory at any given time
  "minimize_pad": false, // preprocess data to have similar sentence lengths inside batch
  "epochs": 5, // number of epochs
  "batch_size": 50, // batch size
  "shuffle": true, // whether to shuffle input batches
  "device": "cpu", // device to be used for training (use cuda:device_number for GPU)
  "run_test": false, // run in test mode (no serialization)
  "pretrain_embeddings": false, // whether to use word2vec to initialize the embeddings
  "load_pretrained_embeddings": "", // file with pretrained embeddings in word2vec format
  "load_pretrained_encoder": "", // path to file with pretrained sentence encoder
  "freeze_embeddings": false, // whether to freeze the word embeddings

  // * Optimization
  "dropout": 0, // dropout
  "word_dropout": 0, // input word dropout
  "optimizer": "Adam", // optimizer type
  "clip_norm": 5.0, // clip norm of gradient up to this value
>>>>>>> bd0ceea9
  "lr": 0.001,
  "lr_factor": 0.75, // lr schedule (decrease lr by this factor after `lr_patience` epochs
  // without improvement on dev-set data)
  "lr_patience": 2, // patience for early stopping
  "checks_per_epoch": 1, // check model on dev-set so many times during epoch

  // * Model hyperparameters
  "wemb_dim": 0, // word-level embedding dimension (if 0 no word embeddings are use)
  "cemb_dim": 150, // input dimension for char-level embeddings
  "cemb_type": "rnn", // character embedding type (rnn or cnn)
  "custom_cemb_cell": false, // whether to use the custom lstm cell for word embeddings
  "cemb_layers": 1, // number of layers for the rnn-embeddings and the attentional decoder
  "merge_type": "concat", // how to merge word-level and char-level embs (mixer or concat)
  "scorer": "general", // attention type (one of "general", "dot" and "bahdanau")
  "linear_layers": 1, // number of layers for linear decoders
  "hidden_size": 300, // sentence encoding dimension
  "num_layers": 1, // num recurrent layers for the sentence encoder
  "cell": "LSTM" // cell type for rnns
}<|MERGE_RESOLUTION|>--- conflicted
+++ resolved
@@ -96,17 +96,6 @@
   },
 
   // * Training
-<<<<<<< HEAD
-  "buffer_size": 10000,
-  // preprocess data to have similar sentence lengths inside batch
-  "minimize_pad": false,
-  "dropout": 0.0,
-  "word_dropout": 0.0,
-  "epochs": 5,
-  "batch_size": 50,
-  "shuffle": true,
-  "optimizer": "Adam",
-=======
   "buffer_size": 10000, // maximum number of sentence in memory at any given time
   "minimize_pad": false, // preprocess data to have similar sentence lengths inside batch
   "epochs": 5, // number of epochs
@@ -120,11 +109,10 @@
   "freeze_embeddings": false, // whether to freeze the word embeddings
 
   // * Optimization
-  "dropout": 0, // dropout
-  "word_dropout": 0, // input word dropout
+  "dropout": 0.0, // dropout
+  "word_dropout": 0.0, // input word dropout
   "optimizer": "Adam", // optimizer type
   "clip_norm": 5.0, // clip norm of gradient up to this value
->>>>>>> bd0ceea9
   "lr": 0.001,
   "lr_factor": 0.75, // lr schedule (decrease lr by this factor after `lr_patience` epochs
   // without improvement on dev-set data)
