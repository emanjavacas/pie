import os
import uuid
import logging
import time
import collections
import random
<<<<<<< HEAD
from datetime import datetime
=======
import tempfile

>>>>>>> 729be045

import tqdm

import numpy
import torch
from torch import optim
from torch.nn.utils import clip_grad_norm_

from typing import Tuple, Generator, Dict, Optional, Callable, List

from pie.models import SimpleModel, get_pretrained_embeddings
from pie.data.dataset import Dataset, MultiLabelEncoder
from pie.data.reader import Reader
import pie.initialization
import pie.pretrain_encoder

logging.basicConfig(format='%(asctime)s : %(message)s', level=logging.INFO)

StepCallback = Callable[[int, Dict], None]  # Takes epoch ID + Score Dict


def get_targets(settings: Dict) -> List[str]:
    """ List targets tasks from settings

    :param settings: Settings
    :return: Task's name which were marked as target.
    """
    return [task['name'] for task in settings.tasks if task.get('target')]


def get_fname_infix(settings: Dict) -> Tuple[str, str]:
    """ Based on settings, build the filename and the path

    :param settings: Settings
    :return: Tuple(GenericPath, Unique identifier based on date/time/target tasks) where \
             GenericPath contains the directory path (based on modelpath) \
             and the file contains the modelname
    """
    # fname
    fname = os.path.join(settings.modelpath, settings.modelname)
    timestamp = datetime.now().strftime("%Y_%m_%d-%H_%M_%S")
    infix = '+'.join(get_targets(settings)) + '-' + timestamp
    return fname, infix


def get_batch_task(tasks, **kwargs):
    tnames, target = [], None
    for task in tasks:
        tnames.append(task['name'])
        if task.get('target'):
            target = task['name']
    return sample_task(target, tnames, **kwargs)


def sample_task(target, tasks, factor=2):
    # sample target task factor times as many as any other task
    aux = (1 / (len(tasks) - 1)) / factor if len(tasks) > 1 else 0
    trg = 1 - (aux * (len(tasks) - 1))
    weights = [aux if task != target else trg for task in tasks]
    return random.choices(tasks, weights)[0]


def get_target_task(settings):
    for task in settings.tasks:
        if task.get('target'):
            return task['name']
    raise ValueError("No target task?")


def set_seed(seed=None, verbose=False) -> int:
    if not seed:
        now = datetime.now()
        # set seed
        seed = now.hour * 10000 + now.minute * 100 + now.second
        if verbose:
            print("Using seed:", seed)
    random.seed(seed)
    numpy.random.seed(seed)
    torch.manual_seed(seed)
    if torch.cuda.is_available():
        torch.cuda.manual_seed(seed)

    return seed


class EarlyStopException(Exception):
    def __init__(self, task, loss, state_dict):
        self.task = task
        self.loss = loss
        self.best_state_dict = state_dict


class TaskScheduler(object):
    """
    Track scores
    """
    def __init__(self, settings):
        tasks = {}
        # preprocess tasks
        for task in settings.tasks:
            # add schedule and target
            tasks[task['name']] = task.get('schedule', {})
            tasks[task['name']]['target'] = task.get('target', False)
            # add task data for lm loss
            if settings.include_lm:
                tasks['lm_fwd'] = dict(settings.lm_schedule)
                tasks['lm_bwd'] = dict(settings.lm_schedule)

        for task, tdata in tasks.items():
            # set step counter
            tdata['steps'] = 0
            # set default task mode
            tdata['mode'] = tdata.get('mode', 'max')
            # set initial weight
            tdata['weight'] = tdata.get('weight', 1.0)
            # set initial best
            tdata['best'] = -float('inf') if tdata['mode'] == 'max' else float('inf')

        self.tasks = tasks

        # task schedule
        self.patience = settings.patience
        self.factor = settings.factor
        self.threshold = settings.threshold
        self.min_weight = settings.min_weight
        self.fid = os.path.join(tempfile.gettempdir(), str(uuid.uuid1()))

    def __repr__(self):
        # task scheduler
        output = (
            '<TaskScheduler patience="{}" factor="{}" ' +
            'threshold="{}" min_weight="{}">').format(
                self.patience, self.factor, self.threshold, self.min_weight)

        for task, values in self.tasks.items():
            output += '\n    <Task name="{}" '.format(task)
            output += ' '.join(
                '{}="{}"'.format(key, val) for key, val in values.items())
            output += '/>'
        output += '\n</TaskScheduler>'

        return output

    def is_best(self, task, value):
        threshold = self.tasks[task].get('threshold', self.threshold)
        mode = self.tasks[task]['mode']
        if mode.lower() == 'max':
            return value > (self.tasks[task]['best'] + threshold)
        elif mode.lower() == 'min':
            return value < (self.tasks[task]['best'] - threshold)
        else:
            raise ValueError("Wrong mode value [{}] for task: {}".format(mode, task))

    def step(self, scores, model):
        """
        Advance schedule step based on dev scores
        """
        for task, score in scores.items():
            if task not in self.tasks:
                # ignore
                continue

            is_target = self.tasks[task].get('target', False)

            # check if we improve
            if self.is_best(task, score):
                self.tasks[task]['best'] = score
                self.tasks[task]['steps'] = 0
                if is_target:
                    # serialize model params
                    torch.save(model.state_dict(), self.fid)
            else:
                self.tasks[task]['steps'] += 1

            # check if we need to stop globally or downweight a task loss
            patience = self.tasks[task].get('patience', self.patience)
            if self.tasks[task]['steps'] >= patience:
                # maybe stop entire training
                if is_target:
                    state_dict = torch.load(self.fid)
                    os.remove(self.fid)
                    raise EarlyStopException(task, self.tasks[task]['best'], state_dict)
                # update task weight
                else:
                    factor = self.tasks[task].get('factor', self.factor)
                    new_weight = self.tasks[task]['weight'] * factor
                    min_weight = self.tasks[task].get('min_weight', self.min_weight)
                    self.tasks[task]['weight'] = max(new_weight, min_weight)

    def get_weights(self):
        return {task: self.tasks[task]['weight'] for task in self.tasks}


class LRScheduler(object):
    def __init__(self, optimizer, threshold=0.0, **kwargs):
        self.lr_scheduler = optim.lr_scheduler.ReduceLROnPlateau(
            optimizer, mode='max', threshold=threshold, **kwargs)

    def step(self, score):
        self.lr_scheduler.step(score)

    def __repr__(self):
        return '<LrScheduler lr="{:g}" steps="{}" patience="{}" threshold="{}"/>' \
            .format(self.lr_scheduler.optimizer.param_groups[0]['lr'],
                    self.lr_scheduler.num_bad_epochs,
                    self.lr_scheduler.patience,
                    self.lr_scheduler.threshold)


class Trainer(object):
    """
    Trainer

    Settings
    ========
    optim
    lr (lr_factor, lr_patience, min_lr)
    clip_norm
    weights
    report_freq
    checks_per_epoch
    """
    def __init__(self, settings, model, dataset, num_instances):
        self.target_task = get_target_task(settings)
        self.verbose = settings.verbose
        self.dataset = dataset
        self.model: SimpleModel = model
        self.optimizer = getattr(optim, settings.optimizer)(
            model.parameters(), lr=settings.lr)
        self.clip_norm = settings.clip_norm

        self.report_freq = settings.report_freq
        self.num_batches = num_instances // dataset.batch_size
        if settings.checks_per_epoch == 1:
            self.check_freq = self.num_batches - 1  # check after last batch
        elif settings.checks_per_epoch > self.num_batches:
            self.check_freq = 1  # check after each batch
        elif settings.checks_per_epoch > 1:
            self.check_freq = self.num_batches // settings.checks_per_epoch  # check just
        else:
            self.check_freq = 0  # no checks

        self.task_scheduler = TaskScheduler(settings)
        self.lr_scheduler = LRScheduler(
            self.optimizer, factor=settings.lr_factor,
            patience=settings.lr_patience, min_lr=settings.min_lr)

        if settings.verbose:
            print()
            print("Evaluation check every {}/{} batches".format(
                self.check_freq, self.num_batches))
            print()
            print("::: Task schedules :::")
            print()
            print(self.task_scheduler)
            print()
            print("::: LR schedule :::")
            print()
            print(self.lr_scheduler)
            print()

    @classmethod
    def setup(cls, settings) -> Tuple["Trainer", Reader, Optional[Dataset]]:
        """ Setup the trainer instance through settings

        You can access the model, the encoder through
        >>> trainer.model, trainer.model.label_encoder

        You can access the trainset through
        >>> trainer.dataset

        :param settings: Settings to setup the trainer
        :return:  (Trainer instance, Reader, Devset)
        """
        # datasets
        reader = Reader(settings, settings.input_path)
        tasks = reader.check_tasks(expected=None)

        # label encoder
        label_encoder: MultiLabelEncoder = MultiLabelEncoder.from_settings(settings, tasks=tasks)
        label_encoder.fit_reader(reader)

        trainset = Dataset(settings, reader, label_encoder)

        devset = None
        if settings.dev_path:
            devset = Dataset(settings, Reader(settings, settings.dev_path), label_encoder)
        else:
            logging.warning("No devset: cannot monitor/optimize training")

        # model
        model: SimpleModel = SimpleModel(
            label_encoder, settings.tasks,
            settings.wemb_dim, settings.cemb_dim, settings.hidden_size,
            settings.num_layers, cell=settings.cell,
            # dropout
            dropout=settings.dropout, word_dropout=settings.word_dropout,
            # word embeddings
            merge_type=settings.merge_type, cemb_type=settings.cemb_type,
            cemb_layers=settings.cemb_layers, custom_cemb_cell=settings.custom_cemb_cell,
            # lm joint loss
            include_lm=settings.include_lm, lm_shared_softmax=settings.lm_shared_softmax,
            # decoder
            scorer=settings.scorer, linear_layers=settings.linear_layers
        )

        # pretrain(/load pretrained) embeddings
        if model.wemb is not None:
            if settings.pretrain_embeddings:
                print("Pretraining word embeddings")
                wemb_reader = Reader(
                    settings, settings.input_path, settings.dev_path, settings.test_path)
                weight = get_pretrained_embeddings(
                    wemb_reader, label_encoder, size=settings.wemb_dim,
                    window=5, negative=5, min_count=1)
                model.wemb.weight.data = torch.tensor(weight, dtype=torch.float32)

            elif settings.load_pretrained_embeddings:
                print("Loading pretrained embeddings")
                if not os.path.isfile(settings.load_pretrained_embeddings):
                    print("Couldn't find pretrained eembeddings in: {}".format(
                        settings.load_pretrained_embeddings))
                pie.initialization.init_pretrained_embeddings(
                    settings.load_pretrained_embeddings, label_encoder.word, model.wemb)

        # load pretrained weights
        if settings.load_pretrained_encoder:
            model.init_from_encoder(pie.pretrain_encoder.Encoder.load(settings.load_pretrained_encoder))

        # freeze embeddings
        if settings.freeze_embeddings:
            model.wemb.weight.requires_grad = False

        model.to(settings.device)

        trainer = cls(settings, model, trainset, reader.get_nsents())

        #"Trainer", Optional[Dataset], Reader
        return trainer, reader, devset

    def weight_loss(self, loss):
        """
        Apply weights to losses and return a single loss number
        """
        weights = self.task_scheduler.get_weights()

        return sum(weights.get(k, 1) * loss[k] for k in loss)

    def evaluate(self, dataset):
        """
        Evaluate objective on held-out data
        """
        total_losses, total_batches = collections.defaultdict(float), 0

        # get all tasks
        tasks = list(self.model.tasks)

        for batch in tqdm.tqdm(dataset.batch_generator()):
            total_batches += 1
            for k, v in self.model.loss(batch, *tasks).items():
                total_losses[k] += v.item()

        for k, v in total_losses.items():
            total_losses[k] = v / total_batches

        return dict(total_losses)

    def run_check(self, devset, adapt=True) -> Dict[str, Dict[str, Dict[str, float]]]:
        """
        Monitor dev loss and eventually early-stop training


        :param devset: Dataset
        :param adapt: Use scores to adapt schedulers
        :returns: Dev scores
        """
        print()
        print("Evaluating model on dev set...")
        print()

        self.model.eval()

        # This score dict holds all metrics (F1, Acc, Prec, etc.) for all different categories
        #   like Known tokens, Unknown Targets, All, etc. for each task
        # Eg. {"lemma": {"all": {"accuracy": 0.90, "precision": 0.70, ...}, "known-tokens": {..}...}
        dev_scores = {}

        # This score dict holds metrics used for adapting the task_scheduler and the
        #    lr_scheduler.
        target_scores = {}

        with torch.no_grad():
            dev_loss = self.evaluate(devset)
            print()
            print("::: Dev losses :::")
            print()
            print('\n'.join('{}: {:.4f}'.format(k, v) for k, v in dev_loss.items()))
            print()
            summary = self.model.evaluate(devset, self.dataset)
            for task_name, scorer in summary.items():
                dev_scores[task_name] = scorer.get_scores()
                scorer.print_summary(scores=dev_scores[task_name])

        if not adapt:
            return dev_scores

        self.model.train()
        for task, scored in dev_scores.items():
            target_scores[task] = scored['all']['accuracy']
        # add lm scores
        if 'lm_fwd' in dev_loss or 'lm_bwd' in dev_loss:
            target_scores['lm_fwd'] = dev_loss['lm_fwd']
            target_scores['lm_bwd'] = dev_loss['lm_bwd']

        self.task_scheduler.step(target_scores, self.model)
        self.lr_scheduler.step(target_scores[self.target_task])

        if self.verbose:
            print(self.task_scheduler)
            print()
            print(self.lr_scheduler)
            print()

        return dev_scores

    def train_epoch(self, devset, epoch):
        rep_loss = collections.defaultdict(float)
        rep_batches = collections.defaultdict(int)
        rep_items, rep_start = 0, time.time()
        scores = None

        for b, batch in enumerate(self.dataset.batch_generator()):
            # get loss
            loss = self.model.loss(batch, get_batch_task(self.model.tasks.values()))

            if not loss:
                raise ValueError("Got empty loss, no tasks defined?")

            # optimize
            self.optimizer.zero_grad()
            self.weight_loss(loss).backward()
            if self.clip_norm > 0:
                clip_grad_norm_(self.model.parameters(), self.clip_norm)
            self.optimizer.step()

            # accumulate
            rep_items += type(self.dataset).get_nelement(batch)
            for k, v in loss.items():
                rep_batches[k] += 1
                rep_loss[k] += v.item()

            # report
            if b > 0 and b % self.report_freq == 0:
                rep = ""
                for t in sorted(rep_loss):
                    rep += '{}:{:.4f}  '.format(t, rep_loss[t] / rep_batches[t])
                logging.info("Batch [{}/{}] || {} || {:.0f} w/s".format(
                    b, self.num_batches, rep, rep_items / (time.time() - rep_start)))
                rep_loss = collections.defaultdict(float)
                rep_batches = collections.defaultdict(int)
                rep_items, rep_start = 0, time.time()

            if self.check_freq > 0 and b > 0 and b % self.check_freq == 0:
                if devset is not None:
                    rep_start = time.time()
                    scores = self.run_check(devset)
                    logging.info("Evaluation time: {:.0f} sec".format(
                        time.time() - rep_start))
                    rep_start = time.time()

        return scores

    def train_epochs(self, epochs, devset=None, epoch_callback: Optional[StepCallback] = None) -> Dict:
        """ Train the model for a number of epochs

        Yields the batch id as well as the accuracy of each task (1, {"taskname": accuracy})
        """
        start = time.time()
        scores: Dict = {}

        try:
            for epoch in range(1, epochs + 1):
                # train epoch
                epoch_start = time.time()
                logging.info("Starting epoch [{}]".format(epoch))
                scores = self.train_epoch(devset, epoch)
                # ToDo: Use this score to dump a json somewhere {epoch_id: epoch_score} ?
                epoch_callback(epoch, scores)

                epoch_total = time.time() - epoch_start
                logging.info("Finished epoch [{}] in [{:.0f}] secs".format(
                    epoch, epoch_total))

        except EarlyStopException as e:
            logging.info("Early stopping training: "
                         "task [{}] with best score {:.4f}".format(e.task, e.loss))

            self.model.load_state_dict(e.best_state_dict)
            # Re-evaluate to get best devscore
            scores = self.run_check(devset, adapt=False)

        logging.info("Finished training in [{:.0f}] secs".format(time.time() - start))

        # will be None if no dev test was provided or the model failed to converge
        return scores<|MERGE_RESOLUTION|>--- conflicted
+++ resolved
@@ -4,12 +4,8 @@
 import time
 import collections
 import random
-<<<<<<< HEAD
 from datetime import datetime
-=======
 import tempfile
-
->>>>>>> 729be045
 
 import tqdm
 
