
# Can be run with python -m pie.scripts.train
import time
import os
from datetime import datetime
<<<<<<< HEAD
=======
import logging
>>>>>>> 050815e9

import pie
from pie.settings import settings_from_file
from pie.trainer import Trainer
from pie import initialization
from pie.data import Dataset, Reader, MultiLabelEncoder
from pie.models import SimpleModel, get_pretrained_embeddings
from pie import optimize

# set seeds
import random
import numpy
import torch


def get_targets(settings):
    return [task['name'] for task in settings.tasks if task.get('target')]


def get_fname_infix(settings):
    # fname
    fname = os.path.join(settings.modelpath, settings.modelname)
    timestamp = datetime.now().strftime("%Y_%m_%d-%H_%M_%S")
    infix = '+'.join(get_targets(settings)) + '-' + timestamp
    return fname, infix


def run(settings):
    now = datetime.now()

    # set seed
    seed = now.hour * 10000 + now.minute * 100 + now.second
    print("Using seed:", seed)
    random.seed(seed)
    numpy.random.seed(seed)
    torch.manual_seed(seed)
    if torch.cuda.is_available():
        torch.cuda.manual_seed(seed)

<<<<<<< HEAD
=======
    settings = settings_from_file(config_path)
    if settings.verbose:
        logging.basicConfig(level=logging.INFO)

    # check settings
    # - check at least and at most one target
    has_target = False
    for task in settings.tasks:
        if len(settings.tasks) == 1:
            task['target'] = True
        if task.get('target', False):
            if has_target:
                raise ValueError("Got more than one target task")
            has_target = True
    if not has_target:
        raise ValueError("Needs at least one target task")

>>>>>>> 050815e9
    # datasets
    reader = Reader(settings, settings.input_path)
    tasks = reader.check_tasks(expected=None)
    if settings.verbose:
        print("::: Available tasks :::")
        print()
        for task in tasks:
            print("- {}".format(task))
        print()

    # label encoder
    label_encoder = MultiLabelEncoder.from_settings(settings, tasks=tasks)
    if settings.verbose:
        print("::: Fitting data :::")
        print()
    label_encoder.fit_reader(reader)

    if settings.verbose:
        print()
        print("::: Vocabulary :::")
        print()
        types = '{}/{}={:.2f}'.format(*label_encoder.word.get_type_stats())
        tokens = '{}/{}={:.2f}'.format(*label_encoder.word.get_token_stats())
        print("- {:<15} types={:<10} tokens={:<10}".format("word", types, tokens))
        types = '{}/{}={:.2f}'.format(*label_encoder.char.get_type_stats())
        tokens = '{}/{}={:.2f}'.format(*label_encoder.char.get_token_stats())
        print("- {:<15} types={:<10} tokens={:<10}".format("char", types, tokens))
        print()
        print("::: Tasks :::")
        print()
        for task, le in label_encoder.tasks.items():
            print("- {:<15} target={:<6} level={:<6} vocab={:<6}"
                  .format(task, le.target, le.level, len(le)))
        print()

    trainset = Dataset(settings, reader, label_encoder)

    devset = None
    if settings.dev_path:
        devset = Dataset(settings, Reader(settings, settings.dev_path), label_encoder)
    else:
        logging.warning("No devset: cannot monitor/optimize training")

    # model
    model = SimpleModel(
        label_encoder, settings.tasks,
        settings.wemb_dim, settings.cemb_dim, settings.hidden_size,
        settings.num_layers, cell=settings.cell,
        # dropout
        dropout=settings.dropout, word_dropout=settings.word_dropout,
        # word embeddings
        merge_type=settings.merge_type, cemb_type=settings.cemb_type,
        cemb_layers=settings.cemb_layers, custom_cemb_cell=settings.custom_cemb_cell,
        # lm joint loss
        include_lm=settings.include_lm, lm_shared_softmax=settings.lm_shared_softmax,
        # decoder
        scorer=settings.scorer, linear_layers=settings.linear_layers)

    # pretrain(/load pretrained) embeddings
    if model.wemb is not None:
        if settings.pretrain_embeddings:
            print("Pretraining word embeddings")
            wemb_reader = Reader(
                settings, settings.input_path, settings.dev_path, settings.test_path)
            weight = get_pretrained_embeddings(
                wemb_reader, label_encoder, size=settings.wemb_dim,
                window=5, negative=5, min_count=1)
            model.wemb.weight.data = torch.tensor(weight, dtype=torch.float32)

        elif settings.load_pretrained_embeddings:
            print("Loading pretrained embeddings")
            if not os.path.isfile(settings.load_pretrained_embeddings):
                print("Couldn't find pretrained eembeddings in: {}".format(
                    settings.load_pretrained_embeddings))
            initialization.init_pretrained_embeddings(
                settings.load_pretrained_embeddings, label_encoder.word, model.wemb)

    # load pretrained weights
    if settings.load_pretrained_encoder:
        model.init_from_encoder(pie.Encoder.load(settings.load_pretrained_encoder))

    # freeze embeddings
    if settings.freeze_embeddings:
        model.wemb.weight.requires_grad = False

    model.to(settings.device)

    print("::: Model :::")
    print()
    print(model)
    print()
    print("::: Model parameters :::")
    print()
    trainable = sum(p.nelement() for p in model.parameters() if p.requires_grad)
    total = sum(p.nelement() for p in model.parameters())
    print("{}/{} trainable/total".format(trainable, total))
    print()

    # training
    print("Starting training")

    running_time = time.time()
    trainer = Trainer(settings, model, trainset, reader.get_nsents())
    scores = None
    try:
        scores = trainer.train_epochs(settings.epochs, devset=devset)
    except KeyboardInterrupt:
        print("Stopping training")
    finally:
        model.eval()
    running_time = time.time() - running_time

    if settings.test_path:
        print("Evaluating model on test set")
        testset = Dataset(settings, Reader(settings, settings.test_path), label_encoder)
        for task in model.evaluate(testset, trainset).values():
            task.print_summary()

    # save model
    fpath, infix = get_fname_infix(settings)
    if not settings.run_test:
        fpath = model.save(fpath, infix=infix, settings=settings)
        print("Saved best model to: [{}]".format(fpath))

    if devset is not None and not settings.run_test:
        scorers = model.evaluate(devset, trainset)
        scores = []
        for task in sorted(scorers):
            scorer = scorers[task]
            result = scorer.get_scores()
            for acc in result:
                scores.append('{}-{}:{:.6f}'.format(
                    acc, task, result[acc]['accuracy']))
                scores.append('{}-{}-support:{}'.format(
                    acc, task, result[acc]['support']))
        path = '{}.results.{}.csv'.format(
            settings.modelname, '-'.join(get_targets(settings)))
        with open(path, 'a') as f:
            line = [infix, str(seed), str(running_time)]
            line += scores
            f.write('{}\n'.format('\t'.join(line)))

    print("Bye!")


if __name__ == "__main__":
    import argparse
    parser = argparse.ArgumentParser()
    parser.add_argument('config_path', nargs='?', default='config.json')
    parser.add_argument('--opt_path', help='Path to optimization file (see opt.json)')
    parser.add_argument('--n_iter', type=int, default=20)
    args = parser.parse_args()

    settings = settings_from_file(args.config_path)

    if args.opt_path:
        opt = optimize.read_opt(args.opt_path)
        optimize.run_optimize(run, settings, opt, args.n_iter)
    else:
        run(settings)<|MERGE_RESOLUTION|>--- conflicted
+++ resolved
@@ -3,10 +3,7 @@
 import time
 import os
 from datetime import datetime
-<<<<<<< HEAD
-=======
 import logging
->>>>>>> 050815e9
 
 import pie
 from pie.settings import settings_from_file
@@ -46,26 +43,9 @@
     if torch.cuda.is_available():
         torch.cuda.manual_seed(seed)
 
-<<<<<<< HEAD
-=======
-    settings = settings_from_file(config_path)
     if settings.verbose:
         logging.basicConfig(level=logging.INFO)
 
-    # check settings
-    # - check at least and at most one target
-    has_target = False
-    for task in settings.tasks:
-        if len(settings.tasks) == 1:
-            task['target'] = True
-        if task.get('target', False):
-            if has_target:
-                raise ValueError("Got more than one target task")
-            has_target = True
-    if not has_target:
-        raise ValueError("Needs at least one target task")
-
->>>>>>> 050815e9
     # datasets
     reader = Reader(settings, settings.input_path)
     tasks = reader.check_tasks(expected=None)
