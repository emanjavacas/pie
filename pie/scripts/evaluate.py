# Can be run with python -m pie.scripts.evaluate
import os.path
from pie import utils


from pie.models import BaseModel
from pie.data import Dataset, Reader
from pie.settings import load_default_settings, settings_from_file


<<<<<<< HEAD
def run(model_path, test_path, train_path,  # data
        settings, batch_size, buffer_size, use_beam, beam_width, device,  # decoding
        model_info, full, confusion  # output
    ):
=======
def run(model_path, test_path, train_path,
        settings, batch_size, buffer_size, device, model_info, full, confusion,
        report, markdown):
>>>>>>> ab37d516

    model = BaseModel.load(model_path).to(device)
    if model_info:
        print(model)

    # settings
    if hasattr(model, '_settings'):  # new models should all have _settings
        settings = model._settings
    elif settings:
        print("Using user specified settings file: {}".format(settings))
        with utils.shutup():
            settings = settings_from_file(settings)
    else:
        print("Warning! Using default settings")
        with utils.shutup():
            settings = load_default_settings()

    # overwrite defaults
    settings.batch_size = batch_size
    settings.buffer_size = buffer_size
    settings.device = device
    settings.shuffle = False    # avoid shuffling

    # read datasets
    trainset = None
    if train_path:
        trainset = Dataset(
            settings, Reader(settings, train_path), model.label_encoder)
<<<<<<< HEAD
    testset = Dataset(settings, Reader(settings, *test_path), model.label_encoder)

    # evaluate
    for task in model.evaluate(testset, trainset, use_beam=use_beam).values():
        task.print_summary(full=full, confusion_matrix=confusion)
=======
    elif hasattr(settings, "input_path") and settings.input_path and os.path.exists(settings.input_path):
        print("--- Using train set from settings")
        trainset = Dataset(
            settings, Reader(settings, settings.input_path), model.label_encoder)
    else:
        print("--- Not using trainset to evaluate known/unknown tokens")

    if not len(test_path) and hasattr(settings, "test_path"):
        print("--- Using test set from settings")
        test_path = (settings.test_path, )

    testset = Dataset(settings, Reader(settings, *test_path), model.label_encoder)

    for task in model.evaluate(testset, trainset).values():
        task.print_summary(full=full, confusion_matrix=confusion, report=report, markdown=markdown)
>>>>>>> ab37d516


if __name__ == '__main__':
    import argparse
    parser = argparse.ArgumentParser()
    parser.add_argument('model_path')
    parser.add_argument('test_path', help="unix string", nargs='+')
    parser.add_argument('train_path',
                        help="needed to compute ambiguous and unknown tokens")
    parser.add_argument('--settings', help="settings file used for training")
    parser.add_argument('--batch_size', type=int, default=500)
    parser.add_argument('--buffer_size', type=int, default=100000)
    parser.add_argument('--use_beam', action='store_true')
    parser.add_argument('--beam_width', type=int, default=12)
    parser.add_argument('--device', default='cpu')
    parser.add_argument('--model_info', action='store_true')
    parser.add_argument('--full', action='store_true')
    parser.add_argument('--confusion', default=False, action="store_true")
    parser.add_argument('--report', default=False, action="store_true", help="Get full report on each class")
    parser.add_argument('--markdown', default=False, action="store_true", help="Use Markdown")
    args = parser.parse_args()
    run(model_path=args.model_path, test_path=args.test_path,
        train_path=args.train_path, settings=args.settings,
        batch_size=args.batch_size, buffer_size=args.buffer_size,
        use_beam=args.use_beam, beam_width=args.beam_width,
        device=args.device, model_info=args.model_info,
        full=args.full, confusion=args.confusion, report=args.report,
        markdown=args.markdown)<|MERGE_RESOLUTION|>--- conflicted
+++ resolved
@@ -8,16 +8,10 @@
 from pie.settings import load_default_settings, settings_from_file
 
 
-<<<<<<< HEAD
-def run(model_path, test_path, train_path,  # data
-        settings, batch_size, buffer_size, use_beam, beam_width, device,  # decoding
-        model_info, full, confusion  # output
-    ):
-=======
-def run(model_path, test_path, train_path,
-        settings, batch_size, buffer_size, device, model_info, full, confusion,
-        report, markdown):
->>>>>>> ab37d516
+def run(model_path, test_path, train_path, # data
+        # decoding
+        settings, batch_size, buffer_size, use_beam, beam_width, device, model_info,
+        full, confusion, report, markdown):  # report
 
     model = BaseModel.load(model_path).to(device)
     if model_info:
@@ -46,14 +40,8 @@
     if train_path:
         trainset = Dataset(
             settings, Reader(settings, train_path), model.label_encoder)
-<<<<<<< HEAD
-    testset = Dataset(settings, Reader(settings, *test_path), model.label_encoder)
-
-    # evaluate
-    for task in model.evaluate(testset, trainset, use_beam=use_beam).values():
-        task.print_summary(full=full, confusion_matrix=confusion)
-=======
-    elif hasattr(settings, "input_path") and settings.input_path and os.path.exists(settings.input_path):
+    elif hasattr(settings, "input_path") and \
+         settings.input_path and os.path.exists(settings.input_path):
         print("--- Using train set from settings")
         trainset = Dataset(
             settings, Reader(settings, settings.input_path), model.label_encoder)
@@ -66,9 +54,11 @@
 
     testset = Dataset(settings, Reader(settings, *test_path), model.label_encoder)
 
-    for task in model.evaluate(testset, trainset).values():
-        task.print_summary(full=full, confusion_matrix=confusion, report=report, markdown=markdown)
->>>>>>> ab37d516
+    for task in model.evaluate(
+            testset, trainset, use_beam=use_beam, beam_width=beam_width).values():
+        task.print_summary(
+            full=full, confusion_matrix=confusion, report=report, markdown=markdown)
+
 
 
 if __name__ == '__main__':
