
import re
import io
import os
import shutil
import uuid
import gzip
import tarfile
import logging
import sys
import glob
import itertools
from contextlib import contextmanager
from subprocess import check_output, CalledProcessError


def window(it):
    """
    >>> list(window(range(5)))
    [(None, 0, 1), (0, 1, 2), (1, 2, 3), (2, 3, 4), (3, 4, None)]
    """
    it = itertools.chain([None], it, [None])  # pad for completeness
    result = tuple(itertools.islice(it, 3))

    if len(result) == 3:
        yield result

    for elem in it:
        result = result[1:] + (elem,)
        yield result


def chunks(it, size):
    """
    Chunk a generator into a given size (last chunk might be smaller)
    """
    buf = []
    for s in it:
        buf.append(s)
        if len(buf) == size:
            yield buf
            buf = []
    if len(buf) > 0:
        yield buf


def flatten(it):
    """
    >>> list(flatten([['abc', 'cde'], ['yte']]))
    ['a', 'b', 'c', 'c', 'd', 'e', 'y', 't', 'e']
    """
    if isinstance(it, str):
        for i in it:
            yield i
    else:
        for subit in it:
            yield from flatten(subit)


def recursive_merge(s1, s2, overwrite=False):
    """
    Recursively merge two dictionaries

    >>> recursive_merge({"a": {"b": 1}}, {"a": {"c": 2}})
    {'a': {'b': 1, 'c': 2}}
    """
    for k, v in s2.items():
        if k in s1 and isinstance(v, dict):
            if not isinstance(s1[k], dict):
                raise ValueError("Expected dictionary at key [{}]".format(k))
            s1[k] = recursive_merge(s1[k], v, overwrite=overwrite)
        else:
            if overwrite or k not in s1:
                s1[k] = v

    return s1


def ensure_ext(path, ext, infix=None):
    """
    Compute target path with eventual infix and extension

    >>> ensure_ext("model.pt", "pt", infix="0.87")
    'model-0.87.pt'
    >>> ensure_ext("model.test", "pt", infix="0.87")
    'model-0.87.test.pt'
    >>> ensure_ext("model.test", "test", infix="pie")
    'model-pie.test'
    """
    path, oldext = os.path.splitext(path)

    # normalize extension
    if ext.startswith("."):
        ext = ext[1:]
    if oldext.startswith("."):
        oldext = oldext[1:]

    # infix
    if infix is not None:
        path = "-".join([path, infix])

    # add old extension if not the same as the new one
    if oldext and oldext != ext:
        path = '.'.join([path, oldext])

    return '.'.join([path, ext])


def get_filenames(input_path):
    """
    Get filenames from path expression
    """
    if os.path.isdir(input_path):
        filenames = [os.path.join(input_path, f) for f in os.listdir(input_path)
                     if not f.startswith('.')]
    elif os.path.isfile(input_path):
        filenames = [input_path]
    else:                       # unix string
        filenames = glob.glob(input_path)

    return filenames


@contextmanager
def shutup():
    with open(os.devnull, "w") as void:
        old_out = sys.stdout
        old_err = sys.stderr
        sys.stdout = void
        sys.stderr = void
        try:
            yield
        finally:
            sys.stdout = old_out
            sys.stderr = old_err


@contextmanager
def tmpfile(parent='/tmp/'):
    fid = str(uuid.uuid1())
    tmppath = os.path.join(parent, fid)
    yield tmppath
    if os.path.isdir(tmppath):
        shutil.rmtree(tmppath)
    else:
        os.remove(tmppath)


def add_weights_to_tar(state_dict, path, tar):
<<<<<<< HEAD
=======
    import torch
>>>>>>> 7f19b0a5
    f = io.BytesIO()
    torch.save(state_dict, f)
    tinf = tarfile.TarInfo(name=path)
    f.seek(0)
    tinf.size = len(f.getbuffer())
    tar.addfile(tinf, f)     # read tinf.size bytes from f into tinf


def add_gzip_to_tar(string, subpath, tar):
    with tmpfile() as tmppath:
        with gzip.GzipFile(tmppath, 'w') as f:
            f.write(string.encode())
        tar.add(tmppath, arcname=subpath)


def get_gzip_from_tar(tar, fpath):
    return gzip.open(tar.extractfile(fpath)).read().decode().strip()


class GitInfo():
    """
    Utility class to retrieve git-based info from a repository
    """
    def __init__(self, fname):
        if os.path.isfile(fname):
            self.dirname = os.path.dirname(fname)
        elif os.path.isdir(fname):
            self.dirname = fname
        else:
            # not a file
            self.dirname = None

        if not os.path.isfile(fname) and not os.path.isdir(fname):
            logging.warn("[GitInfo]: Input file doesn't exit")

        else:
            try:
                with shutup():
                    check_output(['git', '--version'], cwd=self.dirname)
            except FileNotFoundError:
                self.dirname = None
                logging.warn("[GitInfo]: Git doesn't seem to be installed")
            except CalledProcessError as e:
                self.dirname = None
                code, _ = e.args
                if code == 128:
                    logging.warn("[GitInfo]: Script not git-tracked")
                else:
                    logging.warn("[GitInfo]: Unrecognized git error")

    def run(self, cmd):
        if self.dirname is None:
            return

        return check_output(cmd, cwd=self.dirname).strip().decode('utf-8')

    def get_commit(self):
        """
        Returns current commit on file or None if an error is thrown by git
        (OSError) or if file is not under git VCS (CalledProcessError)
        """
        return self.run(["git", "describe", "--always"])

    def get_branch(self):
        """
        Returns current active branch on file or None if an error is thrown
        by git (OSError) or if file is not under git VCS (CalledProcessError)
        """
        return self.run(["git", "rev-parse", "--abbrev-ref", "HEAD"])

    def get_tag(self):
        """
        Returns current active tag
        """
        return self.run(["git", "describe", "--tags", "--abbrev=0"])


def model_spec(inp):
    """
    >>> example = 'model-pos-2018:03:05.tar'
    >>> model_spec(example)
    [('model-pos-2018:03:05.tar', [])]

    >>> example = '<model-pos-2018:03:05.tar,pos><model-pos-2018:03:05.tar,lemma>'
    >>> model_spec(example)
    [('model-pos-2018:03:05.tar', ['pos']), ('model-pos-2018:03:05.tar', ['lemma'])]
    """
    if not inp.startswith('<'):
        return [(inp, [])]

    output = []
    for string in re.findall(r'<([^>]+)>', inp):
        model_path, *tasks = string.split(',')
        output.append((model_path, tasks))

    return output<|MERGE_RESOLUTION|>--- conflicted
+++ resolved
@@ -147,10 +147,7 @@
 
 
 def add_weights_to_tar(state_dict, path, tar):
-<<<<<<< HEAD
-=======
     import torch
->>>>>>> 7f19b0a5
     f = io.BytesIO()
     torch.save(state_dict, f)
     tinf = tarfile.TarInfo(name=path)
